--- conflicted
+++ resolved
@@ -796,13 +796,8 @@
             return None, None, None, None
 
     try:
-<<<<<<< HEAD
         return process_video_standard(clip_duration, output_dir, transformations_per_video, enable_transformations, use_downscale_video, redis_conn)
-=======
-        return process_video_standard(vid, clip_duration, task_type, output_dir, transformations_per_video, enable_transformations, use_downscale_video)
-
-            
->>>>>>> ea6b5a7b
+
     except Exception as e:
         print(f"Unexpected error: {str(e)}")
         return None, None, None, None
